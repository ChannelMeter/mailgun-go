--- conflicted
+++ resolved
@@ -12,8 +12,6 @@
 	DefaultSkip = -1
 )
 
-<<<<<<< HEAD
-=======
 // Disabled, Tag, and Delete indicate spam actions.
 // Disabled prevents Mailgun from taking any action on what it perceives to be spam.
 // Tag instruments the received message with headers providing a measure of its spamness.
@@ -24,7 +22,6 @@
 	Delete = "delete"
 )
 
->>>>>>> 62683905
 // Holds information about a domain used when sending mail.
 // The SpamAction field must be one of Tag, Disabled, or Delete.
 type Domain struct {
@@ -60,19 +57,6 @@
 	return
 }
 
-<<<<<<< HEAD
-// GetDomains queries the Mailgun API for a list of domains.
-// The limit parameter indicates how many items to restrict the results to.
-// Set limit to DefaultLimit if you're happy with Mailgun's default limit
-// (currently 100 at the time this comment was written).
-// The skip parameter indicates where to start returning results from.
-// Set skip to DefaultSkip if you're happy with Mailgun's default skip,
-// which is 0 (the very beginning of the list of domains).
-//
-// This call returns the number of domains returned,
-// which may be less than or equal to the given limit,
-// as well as a slice of Domain instances.
-=======
 // GetDomains retrieves a set of domains from Mailgun.
 // The limit parameter indicates how many domains to constrain the result to.
 // If set to DefaultLimit, it will defer to Mailgun's best judgement (currently, 100).
@@ -83,7 +67,6 @@
 // The number of items returned may be less than the specified limit, if it's specified.
 // Note that zero items and a zero-length slice do not necessarily imply an error occurred.
 // Except for the error itself, all results are undefined in the event of an error.
->>>>>>> 62683905
 func (m *mailgunImpl) GetDomains(limit, skip int) (int, []Domain, error) {
 	r := simplehttp.NewGetRequest(generatePublicApiUrl(domainsEndpoint))
 	if limit != DefaultLimit {
