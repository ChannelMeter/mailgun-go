--- conflicted
+++ resolved
@@ -9,7 +9,7 @@
 // DefaultLimit and DefaultSkip instruct the SDK to rely on Mailgun's reasonable defaults for pagination settings.
 const (
 	DefaultLimit = -1
-	DefaultSkip = -1
+	DefaultSkip  = -1
 )
 
 // Disabled, Tag, and Delete indicate spam actions.
@@ -17,9 +17,9 @@
 // Tag instruments the received message with headers providing a measure of its spamness.
 // Delete instructs Mailgun to just block or delete the message all-together.
 const (
-	Tag = "tag"
+	Tag      = "tag"
 	Disabled = "disabled"
-	Delete = "delete"
+	Delete   = "delete"
 )
 
 // Holds information about a domain used when sending mail.
@@ -68,13 +68,8 @@
 // Note that zero items and a zero-length slice do not necessarily imply an error occurred.
 // Except for the error itself, all results are undefined in the event of an error.
 func (m *mailgunImpl) GetDomains(limit, skip int) (int, []Domain, error) {
-<<<<<<< HEAD
 	r := simplehttp.NewHTTPRequest(generatePublicApiUrl(domainsEndpoint))
-	if limit != -1 {
-=======
-	r := simplehttp.NewGetRequest(generatePublicApiUrl(domainsEndpoint))
 	if limit != DefaultLimit {
->>>>>>> d4976292
 		r.AddParameter("limit", strconv.Itoa(limit))
 	}
 	if skip != DefaultSkip {
@@ -102,22 +97,6 @@
 	return envelope.Domain, envelope.ReceivingDNSRecords, envelope.SendingDNSRecords, nil
 }
 
-<<<<<<< HEAD
-func (m *mailgunImpl) CreateDomain(name string, smtpPassword string, spamAction bool, wildcard bool) error {
-	r := simplehttp.NewHTTPRequest(generatePublicApiUrl(domainsEndpoint))
-	r.SetBasicAuth(basicAuthUser, m.ApiKey())
-
-	payload := simplehttp.NewUrlEncodedPayload()
-	payload.AddValue("name", name)
-	payload.AddValue("smtp_password", smtpPassword)
-	if spamAction {
-		payload.AddValue("spam_action", "tag")
-	} else {
-		payload.AddValue("spam_action", "disabled")
-	}
-	payload.AddValue("wildcard", strconv.FormatBool(wildcard))
-	_, err := r.MakePostRequest(payload)
-=======
 // CreateDomain instructs Mailgun to create a new domain for your account.
 // The name parameter identifies the domain.
 // The smtpPassword parameter provides an access credential for the domain.
@@ -125,14 +104,15 @@
 // The wildcard parameter instructs Mailgun to treat all subdomains of this domain uniformly if true,
 // and as different domains if false.
 func (m *mailgunImpl) CreateDomain(name string, smtpPassword string, spamAction string, wildcard bool) error {
-	r := simplehttp.NewPostRequest(generatePublicApiUrl(domainsEndpoint))
+	r := simplehttp.NewHTTPRequest(generatePublicApiUrl(domainsEndpoint))
 	r.SetBasicAuth(basicAuthUser, m.ApiKey())
-	r.AddFormValue("name", name)
-	r.AddFormValue("smtp_password", smtpPassword)
-	r.AddFormValue("spam_action", spamAction)
-	r.AddFormValue("wildcard", strconv.FormatBool(wildcard))
-	_, err := r.MakeRequest()
->>>>>>> d4976292
+
+	payload := simplehttp.NewUrlEncodedPayload()
+	payload.AddValue("name", name)
+	payload.AddValue("smtp_password", smtpPassword)
+	payload.AddValue("spam_action", spamAction)
+	payload.AddValue("wildcard", strconv.FormatBool(wildcard))
+	_, err := r.MakePostRequest(payload)
 	return err
 }
 
