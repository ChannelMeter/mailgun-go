package mailgun

import (
	"github.com/mbanzon/simplehttp"
	"strconv"
	"time"
)

type Stat struct {
	Event      string         `json:"event"`
	TotalCount int            `json:"total_count"`
	CreatedAt  string         `json:"created_at"`
	Id         string         `json:"id"`
	Tags       map[string]int `json:"tags"`
}

type statsEnvelope struct {
	TotalCount int    `json:"total_count"`
	Items      []Stat `json:"items"`
}

<<<<<<< HEAD
func (m *mailgunImpl) GetStats(limit int, skip int, startDate time.Time, event ...string) (int, []Stat, error) {
	r := simplehttp.NewHTTPRequest(generateApiUrl(m, statsEndpoint))
=======
// GetStats returns a basic set of statistics for different events.
// Events start at the given start date, if one is provided.
// If not, this function will consider all stated events dating to the creation of the sending domain.
func (m *mailgunImpl) GetStats(limit int, skip int, startDate *time.Time, event ...string) (int, []Stat, error) {
	r := simplehttp.NewGetRequest(generateApiUrl(m, statsEndpoint))
>>>>>>> d4976292

	if limit != -1 {
		r.AddParameter("limit", strconv.Itoa(limit))
	}
	if skip != -1 {
		r.AddParameter("skip", strconv.Itoa(skip))
	}

	if startDate != nil {
		r.AddParameter("start-date", startDate.Format("2006-02-01"))
	}

	for _, e := range event {
		r.AddParameter("event", e)
	}
	r.SetBasicAuth(basicAuthUser, m.ApiKey())

	var res statsEnvelope
	err := r.GetResponseFromJSON(&res)
	if err != nil {
		return -1, nil, err
	} else {
		return res.TotalCount, res.Items, nil
	}
}

// DeleteTag removes all counters for a particular tag, including the tag itself.
func (m *mailgunImpl) DeleteTag(tag string) error {
	r := simplehttp.NewHTTPRequest(generateApiUrl(m, deleteTagEndpoint) + "/" + tag)
	r.SetBasicAuth(basicAuthUser, m.ApiKey())
	_, err := r.MakeDeleteRequest()
	return err
}<|MERGE_RESOLUTION|>--- conflicted
+++ resolved
@@ -19,16 +19,11 @@
 	Items      []Stat `json:"items"`
 }
 
-<<<<<<< HEAD
-func (m *mailgunImpl) GetStats(limit int, skip int, startDate time.Time, event ...string) (int, []Stat, error) {
-	r := simplehttp.NewHTTPRequest(generateApiUrl(m, statsEndpoint))
-=======
 // GetStats returns a basic set of statistics for different events.
 // Events start at the given start date, if one is provided.
 // If not, this function will consider all stated events dating to the creation of the sending domain.
 func (m *mailgunImpl) GetStats(limit int, skip int, startDate *time.Time, event ...string) (int, []Stat, error) {
-	r := simplehttp.NewGetRequest(generateApiUrl(m, statsEndpoint))
->>>>>>> d4976292
+	r := simplehttp.NewHTTPRequest(generateApiUrl(m, statsEndpoint))
 
 	if limit != -1 {
 		r.AddParameter("limit", strconv.Itoa(limit))
